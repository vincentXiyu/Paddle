# Copyright (c) 2016 PaddlePaddle Authors. All Rights Reserved
#
# Licensed under the Apache License, Version 2.0 (the "License");
# you may not use this file except in compliance with the License.
# You may obtain a copy of the License at
#
#     http://www.apache.org/licenses/LICENSE-2.0
#
# Unless required by applicable law or agreed to in writing, software
# distributed under the License is distributed on an "AS IS" BASIS,
# WITHOUT WARRANTIES OR CONDITIONS OF ANY KIND, either express or implied.
# See the License for the specific language governing permissions and
# limitations under the License.
"""
When training a model, it's often useful to decay the
learning rate during training process, this is called
learning_rate_decay. There are many strategies to do
this, this module will provide some classical method.
User can also implement their own learning_rate_decay
strategy according to this module.
"""

from __future__ import print_function

from . import control_flow
from . import nn
from . import ops
from . import tensor
from ..initializer import init_on_cpu
from ..framework import default_main_program, Parameter, unique_name

__all__ = [
    'exponential_decay', 'natural_exp_decay', 'inverse_time_decay',
    'polynomial_decay', 'piecewise_decay', 'noam_decay', 'append_LARS'
]


def _decay_step_counter(begin=0):
    # the first global step is zero in learning rate decay
    global_step = nn.autoincreased_step_counter(
        counter_name='@LR_DECAY_COUNTER@', begin=begin, step=1)
    global_step = tensor.cast(global_step, 'float32')
    return global_step


def noam_decay(d_model, warmup_steps):
    """
    Noam decay method. The numpy implementation of noam decay as follows.

    >>> import numpy as np
    >>> lr_value = np.power(d_model, -0.5) * np.min([
    >>>                         np.power(current_steps, -0.5),
    >>>                         np.power(warmup_steps, -1.5) * current_steps])

    Please reference `attention is all you need
    <https://arxiv.org/pdf/1706.03762.pdf>`_.

    Args:
        d_model(Variable): The dimensionality of input and output of model.

        warmup_steps(Variable): A super parameter.

    Returns:
        The decayed learning rate.
    """
    with default_main_program()._lr_schedule_guard():
        global_step = _decay_step_counter(1)

<<<<<<< HEAD
    a = global_step**-0.5
    b = (warmup_steps**-1.5) * global_step
    lr_value = (d_model**-0.5) * nn.elementwise_min(a, b)
=======
        a = global_step**-0.5
        b = (warmup_steps**-1.5) * global_step
        lr_value = (d_model**-0.5) * ops.elementwise_min(a, b)
>>>>>>> 6537b175

    return lr_value


def exponential_decay(learning_rate, decay_steps, decay_rate, staircase=False):
    """
    Applies exponential decay to the learning rate.

    When training a model, it is often recommended to lower the learning rate as the
    training progresses. By using this function, the learning rate will be decayed by
    'decay_rate' every 'decay_steps' steps.

    >>> if staircase == True:
    >>>     decayed_learning_rate = learning_rate * decay_rate ^ floor(global_step / decay_steps)
    >>> else:
    >>>     decayed_learning_rate = learning_rate * decay_rate ^ (global_step / decay_steps)

    Args:
        learning_rate(Variable|float): The initial learning rate.
        decay_steps(int): See the decay computation above.
        decay_rate(float): The decay rate. See the decay computation above.
        staircase(Boolean): If True, decay the learning rate at discrete intervals.
                            Default: False

    Returns:
        Variable: The decayed learning rate

    Examples:
        .. code-block:: python

          base_lr = 0.1
          sgd_optimizer = fluid.optimizer.SGD(
                learning_rate=fluid.layers.exponential_decay(
                    learning_rate=base_lr,
                    decay_steps=10000,
                    decay_rate=0.5,
                    staircase=True))
          sgd_optimizer.minimize(avg_cost)

    """
    with default_main_program()._lr_schedule_guard():
        global_step = _decay_step_counter()

        div_res = global_step / decay_steps
        if staircase:
            div_res = ops.floor(div_res)
        decayed_lr = learning_rate * (decay_rate**div_res)

        return decayed_lr


def natural_exp_decay(learning_rate, decay_steps, decay_rate, staircase=False):
    """Applies natural exponential decay to the initial learning rate.

    >>> if not staircase:
    >>>     decayed_learning_rate = learning_rate * exp(- decay_rate * (global_step / decay_steps))
    >>> else:
    >>>     decayed_learning_rate = learning_rate * exp(- decay_rate * (global_step / decay_steps))

    Args:
        learning_rate: A scalar float32 value or a Variable. This
          will be the initial learning rate during training
        decay_steps: A Python `int32` number.
        decay_rate: A Python `float` number.
        staircase: Boolean. If set true, decay the learning rate every decay_steps.

    Returns:
        The decayed learning rate
    """
    with default_main_program()._lr_schedule_guard():
        global_step = _decay_step_counter()

        div_res = global_step / decay_steps
        if staircase:
            div_res = ops.floor(div_res)
        decayed_lr = learning_rate * ops.exp(-1 * decay_rate * div_res)

        return decayed_lr


def inverse_time_decay(learning_rate, decay_steps, decay_rate, staircase=False):
    """
    Applies inverse time decay to the initial learning rate.

    When training a model, it is often recommended to lower the learning rate as the
    training progresses. By using this function, an inverse decay function will be
    applied to the initial learning rate.

    >>> if staircase == True:
    >>>     decayed_learning_rate = learning_rate / (1 + decay_rate * floor(global_step / decay_step))
    >>> else:
    >>>     decayed_learning_rate = learning_rate / (1 + decay_rate * global_step / decay_step)

    Args:
        learning_rate(Variable|float): The initial learning rate.
        decay_steps(int): See the decay computation above.
        decay_rate(float): The decay rate. See the decay computation above.
        staircase(Boolean): If True, decay the learning rate at discrete intervals.
                            Default: False

    Returns:
        Variable: The decayed learning rate

    Examples:
        .. code-block:: python

          base_lr = 0.1
          sgd_optimizer = fluid.optimizer.SGD(
                learning_rate=fluid.layers.inverse_time_decay(
                    learning_rate=base_lr,
                    decay_steps=10000,
                    decay_rate=0.5,
                    staircase=True))
          sgd_optimizer.minimize(avg_cost)
    """
    with default_main_program()._lr_schedule_guard():
        global_step = _decay_step_counter()

        div_res = global_step / decay_steps
        if staircase:
            div_res = ops.floor(div_res)

        decayed_lr = learning_rate / (1 + decay_rate * div_res)

        return decayed_lr


def polynomial_decay(learning_rate,
                     decay_steps,
                     end_learning_rate=0.0001,
                     power=1.0,
                     cycle=False):
    """
    Applies polynomial decay to the initial learning rate.

    .. code-block:: python

     if cycle:
       decay_steps = decay_steps * ceil(global_step / decay_steps)
     else:
       global_step = min(global_step, decay_steps)
       decayed_learning_rate = (learning_rate - end_learning_rate) *
            (1 - global_step / decay_steps) ^ power + end_learning_rate

    Args:
        learning_rate(Variable|float32): A scalar float32 value or a Variable. This
          will be the initial learning rate during training.
        decay_steps(int32): A Python `int32` number.
        end_learning_rate(float): A Python `float` number.
        power(float): A Python `float` number.
        cycle(bool): If set true, decay the learning rate every decay_steps.

    Returns:
        Variable: The decayed learning rate
    """
<<<<<<< HEAD
    global_step = _decay_step_counter()

    if cycle:
        div_res = ops.ceil(global_step / decay_steps)
        zero_var = tensor.fill_constant(shape=[1], dtype='float32', value=0.0)
        one_var = tensor.fill_constant(shape=[1], dtype='float32', value=1.0)

        with control_flow.Switch() as switch:
            with switch.case(global_step == zero_var):
                tensor.assign(input=one_var, output=div_res)
        decay_steps = decay_steps * div_res
    else:
        decay_steps_var = tensor.fill_constant(
            shape=[1], dtype='float32', value=float(decay_steps))
        global_step = nn.elementwise_min(x=global_step, y=decay_steps_var)
=======
    with default_main_program()._lr_schedule_guard():
        global_step = _decay_step_counter()

        if cycle:
            div_res = ops.ceil(global_step / decay_steps)
            zero_var = tensor.fill_constant(
                shape=[1], dtype='float32', value=0.0)
            one_var = tensor.fill_constant(
                shape=[1], dtype='float32', value=1.0)

            with control_flow.Switch() as switch:
                with switch.case(global_step == zero_var):
                    tensor.assign(input=one_var, output=div_res)
            decay_steps = decay_steps * div_res
        else:
            decay_steps_var = tensor.fill_constant(
                shape=[1], dtype='float32', value=float(decay_steps))
            global_step = ops.elementwise_min(x=global_step, y=decay_steps_var)
>>>>>>> 6537b175

        decayed_lr = (learning_rate - end_learning_rate) * \
            ((1 - global_step / decay_steps) ** power) + end_learning_rate
        return decayed_lr


def piecewise_decay(boundaries, values):
    """Applies piecewise decay to the initial learning rate.

      The algorithm can be described as the code below.

      .. code-block:: python

        boundaries = [10000, 20000]
        values = [1.0, 0.5, 0.1]
        if step < 10000:
            learning_rate = 1.0
        elif 10000 <= step < 20000:
            learning_rate = 0.5
        else:
            learning_rate = 0.1
    Args:
        boundaries: A list of steps numbers.
        values: A list of learning rate values that will be picked during
            different step boundaries.

    Returns:
        The decayed learning rate.


    """
    with default_main_program()._lr_schedule_guard():
        if len(values) - len(boundaries) != 1:
            raise ValueError("len(values) - len(boundaries) should be 1")

        global_step = _decay_step_counter()

        lr = tensor.create_global_var(
            shape=[1],
            value=0.0,
            dtype='float32',
            persistable=True,
            name="learning_rate")

        with control_flow.Switch() as switch:
            for i in range(len(boundaries)):
                boundary_val = tensor.fill_constant(
                    shape=[1],
                    dtype='float32',
                    value=float(boundaries[i]),
                    force_cpu=True)
                value_var = tensor.fill_constant(
                    shape=[1], dtype='float32', value=float(values[i]))
                with switch.case(global_step < boundary_val):
                    tensor.assign(value_var, lr)
            last_value_var = tensor.fill_constant(
                shape=[1],
                dtype='float32',
                value=float(values[len(values) - 1]))
            with switch.default():
                tensor.assign(last_value_var, lr)

    return lr


def append_LARS(params_grads, learning_rate, weight_decay):
    """Applies LARS (LAYER-WISE ADAPTIVE RATE SCALING) to learning rate for
       each layer.

    ```python
        learning_rate *= local_gw_ratio * sqrt(sumsq(param))
                        / (sqrt(sumsq(gradient))+ weight_decay * sqrt(sumsq(param)))
    ```

    Args:
        learning_rate: A learning rate Variable. This
          is the global learning rate for LARS.
        weight_decay: A Python `float` number.

    Returns:
        The decayed learning rate
    """

    def _balanced_weight(param_norm, grad_norm):
        if weight_decay == 1.0:
            return grad_norm + param_norm
        else:
            return grad_norm + weight_decay * param_norm

    for param, grad in params_grads:
        param_lr = param.optimize_attr['learning_rate']
        param_norm = ops.sqrt(nn.reduce_sum(input=ops.square(param)))
        grad_norm = ops.sqrt(nn.reduce_sum(input=ops.square(grad)))
        if type(param_lr) == float and param_lr == 1.0:
            decayed_lr = learning_rate * param_norm \
                / _balanced_weight(param_norm, grad_norm)
        else:
            decayed_lr = learning_rate * param_lr * param_norm \
                / _balanced_weight(param_norm, grad_norm)
        # set back param local learning rate
        param.optimize_attr['learning_rate'] = decayed_lr<|MERGE_RESOLUTION|>--- conflicted
+++ resolved
@@ -66,15 +66,9 @@
     with default_main_program()._lr_schedule_guard():
         global_step = _decay_step_counter(1)
 
-<<<<<<< HEAD
-    a = global_step**-0.5
-    b = (warmup_steps**-1.5) * global_step
-    lr_value = (d_model**-0.5) * nn.elementwise_min(a, b)
-=======
         a = global_step**-0.5
         b = (warmup_steps**-1.5) * global_step
-        lr_value = (d_model**-0.5) * ops.elementwise_min(a, b)
->>>>>>> 6537b175
+        lr_value = (d_model**-0.5) * nn.elementwise_min(a, b)
 
     return lr_value
 
@@ -230,23 +224,6 @@
     Returns:
         Variable: The decayed learning rate
     """
-<<<<<<< HEAD
-    global_step = _decay_step_counter()
-
-    if cycle:
-        div_res = ops.ceil(global_step / decay_steps)
-        zero_var = tensor.fill_constant(shape=[1], dtype='float32', value=0.0)
-        one_var = tensor.fill_constant(shape=[1], dtype='float32', value=1.0)
-
-        with control_flow.Switch() as switch:
-            with switch.case(global_step == zero_var):
-                tensor.assign(input=one_var, output=div_res)
-        decay_steps = decay_steps * div_res
-    else:
-        decay_steps_var = tensor.fill_constant(
-            shape=[1], dtype='float32', value=float(decay_steps))
-        global_step = nn.elementwise_min(x=global_step, y=decay_steps_var)
-=======
     with default_main_program()._lr_schedule_guard():
         global_step = _decay_step_counter()
 
@@ -264,8 +241,7 @@
         else:
             decay_steps_var = tensor.fill_constant(
                 shape=[1], dtype='float32', value=float(decay_steps))
-            global_step = ops.elementwise_min(x=global_step, y=decay_steps_var)
->>>>>>> 6537b175
+            global_step = nn.elementwise_min(x=global_step, y=decay_steps_var)
 
         decayed_lr = (learning_rate - end_learning_rate) * \
             ((1 - global_step / decay_steps) ** power) + end_learning_rate
