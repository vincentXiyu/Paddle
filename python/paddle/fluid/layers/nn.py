--- conflicted
+++ resolved
@@ -170,14 +170,11 @@
     'log_loss',
     'add_position_encoding',
     'bilinear_tensor_product',
-<<<<<<< HEAD
-    'huber_regression_loss',
-=======
     'merge_selected_rows',
     'get_tensor_from_selected_rows',
     'lstm',
     'psroi_pool',
->>>>>>> e2130502
+    'huber_regression_loss',
 ]
 
 kIgnoreIndex = -100
@@ -499,7 +496,7 @@
     If Device is GPU, This op will use cudnn LSTM implementation
 
     A four-gate Long Short-Term Memory network with no peephole connections.
-    In the forward pass the output ht and cell output ct for a given iteration can be computed from the recurrent input ht-1, 
+    In the forward pass the output ht and cell output ct for a given iteration can be computed from the recurrent input ht-1,
     the cell input ct-1 and the previous layer input xt given matrices W, R and biases bW, bR from the following equations:
 
     $$ i_t = \\sigma(W_{ix}x_{t} + W_{ih}h_{t-1} + bx_i + bh_i) $$
@@ -526,19 +523,19 @@
     - $\tilde{c_t}$ is also called candidate hidden state,
       which is computed based on the current input and the previous hidden state.
 
-    Where sigmoid is the sigmoid operator: sigmoid(x) = 1 / (1 + e^-x), * represents a point-wise multiplication, 
+    Where sigmoid is the sigmoid operator: sigmoid(x) = 1 / (1 + e^-x), * represents a point-wise multiplication,
     X represensts a matrix multiplication
 
 
     Args:
         input (Variable): LSTM input tensor, shape MUST be ( seq_len x batch_size x input_size )
-        init_h(Variable): The initial hidden state of the LSTM                       
+        init_h(Variable): The initial hidden state of the LSTM
                        This is a tensor with shape ( num_layers x batch_size x hidden_size)
                        if is_bidirec = True, shape should be ( num_layers*2 x batch_size x hidden_size)
         init_c(Variable): The initial cell state of the LSTM.
                        This is a tensor with shape ( num_layers x batch_size x hidden_size )
                        if is_bidirec = True, shape should be ( num_layers*2 x batch_size x hidden_size)
-        max_len (int): max length of LSTM. the first dim of input tensor CAN NOT greater than max_len 
+        max_len (int): max length of LSTM. the first dim of input tensor CAN NOT greater than max_len
         hidden_size (int): hidden size of the LSTM
         num_layers (int): total layers number of the LSTM
         dropout_prob(float|0.0): dropout prob, dropout ONLY work between rnn layers, NOT between time steps
@@ -557,10 +554,10 @@
                          if is_bidirec set to True, shape will be ( seq_len x batch_sze x hidden_size*2)
         last_h(Tensor): the hidden state of the last step of LSTM
                         shape is ( num_layers x batch_size x hidden_size )
-                        if is_bidirec set to True, shape will be ( num_layers*2 x batch_size x hidden_size)                     
+                        if is_bidirec set to True, shape will be ( num_layers*2 x batch_size x hidden_size)
         last_c(Tensor): the cell state of the last step of LSTM
                         shape is ( num_layers x batch_size x hidden_size )
-                        if is_bidirec set to True, shape will be ( num_layers*2 x batch_size x hidden_size)                     
+                        if is_bidirec set to True, shape will be ( num_layers*2 x batch_size x hidden_size)
 
 
     Examples:
@@ -4462,7 +4459,7 @@
                       [0.5, 0.1, 0.3, 0.1]]
 
         input.lod = [[4, 4]]
-      
+
         Computation:
 
         step1: Apply argmax to first input sequence which is input.data[0:4]. Then we get:
@@ -4495,7 +4492,7 @@
     Returns:
         Variable: CTC greedy decode result which is a 2-D tensor with shape [Lp, 1].
                   'Lp' is the sum if all output sequences' length. If all the sequences
-                  in result were empty, the result LoDTensor will be [-1] with 
+                  in result were empty, the result LoDTensor will be [-1] with
                   LoD [[]] and dims [1, 1].
 
     Examples:
@@ -9106,35 +9103,6 @@
     return helper.append_activation(out)
 
 
-<<<<<<< HEAD
-def huber_regression_loss(input, label, delta):
-    """
-    Huber regression loss is a loss function used in robust regression.
-    Huber regression loss can evaluate the fitness of input to label.
-    Different from MSE loss, Huber regression loss is more robust for outliers.
-
-    When the difference between input and label is large than delta
-    .. math::
-
-        huber\_regression\_loss = delta * (label - input) - 0.5 * delta * delta
-
-    When the difference between input and label is less than delta
-    .. math::
-
-        huber\_regression\_loss = 0.5 * (label - input) * (label - input)
-
-
-    Args:
-        input (Variable): This input is a probability computed by the previous operator.
-                          The first dimension is batch size, and the last dimension is 1.
-        label (Variable): The groud truth whose first dimension is batch size
-                          and last dimension is 1.
-        delta (float): The parameter of huber regression loss, which controls
-                       the range of outliers
-
-    Returns:
-        huber\_regression\_loss (Variable): The huber regression loss with shape [batch_size, 1].
-=======
 @templatedoc()
 def get_tensor_from_selected_rows(x, name=None):
     """
@@ -9180,27 +9148,10 @@
 
     Returns:
         Variable: ${out_comment}.
->>>>>>> e2130502
-
-    Examples:
-        .. code-block:: python
-
-<<<<<<< HEAD
-            predictions = fluid.layers.softmax(x)
-            loss = fluid.layers.huber_regression_loss(input=predictions, label=label, 1.0)
-    """
-    helper = LayerHelper('huber_regression_loss', **locals())
-    residual = helper.create_variable_for_type_inference(
-        dtype=helper.input_dtype())
-    out = helper.create_variable_for_type_inference(dtype=helper.input_dtype())
-    helper.append_op(
-        type='huber_loss',
-        inputs={'X': input,
-                'Y': label},
-        outputs={'Out': out,
-                 'Residual': residual},
-        attrs={'delta': delta})
-=======
+
+    Examples:
+        .. code-block:: python
+
             pool_out = fluid.layers.psroi_pool(input=x, rois=rois, 490, 1.0, 7, 7)
     """
     helper = LayerHelper('psroi_pool', **locals())
@@ -9226,5 +9177,51 @@
             'pooled_height': pooled_height,
             'pooled_width': pooled_width
         })
->>>>>>> e2130502
+    return out
+
+def huber_regression_loss(input, label, delta):
+    """
+    Huber regression loss is a loss function used in robust regression.
+    Huber regression loss can evaluate the fitness of input to label.
+    Different from MSE loss, Huber regression loss is more robust for outliers.
+
+    When the difference between input and label is large than delta
+    .. math::
+
+        huber\_regression\_loss = delta * (label - input) - 0.5 * delta * delta
+
+    When the difference between input and label is less than delta
+    .. math::
+
+        huber\_regression\_loss = 0.5 * (label - input) * (label - input)
+
+
+    Args:
+        input (Variable): This input is a probability computed by the previous operator.
+                          The first dimension is batch size, and the last dimension is 1.
+        label (Variable): The groud truth whose first dimension is batch size
+                          and last dimension is 1.
+        delta (float): The parameter of huber regression loss, which controls
+                       the range of outliers
+
+    Returns:
+        huber\_regression\_loss (Variable): The huber regression loss with shape [batch_size, 1].
+
+    Examples:
+        .. code-block:: python
+
+            predictions = fluid.layers.softmax(x)
+            loss = fluid.layers.huber_regression_loss(input=predictions, label=label, 1.0)
+    """
+    helper = LayerHelper('huber_regression_loss', **locals())
+    residual = helper.create_variable_for_type_inference(
+        dtype=helper.input_dtype())
+    out = helper.create_variable_for_type_inference(dtype=helper.input_dtype())
+    helper.append_op(
+        type='huber_loss',
+        inputs={'X': input,
+                'Y': label},
+        outputs={'Out': out,
+                 'Residual': residual},
+        attrs={'delta': delta})
     return out