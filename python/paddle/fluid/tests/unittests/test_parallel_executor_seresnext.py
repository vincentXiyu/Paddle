# Copyright (c) 2018 PaddlePaddle Authors. All Rights Reserved.
#
# Licensed under the Apache License, Version 2.0 (the "License");
# you may not use this file except in compliance with the License.
# You may obtain a copy of the License at
#
#     http://www.apache.org/licenses/LICENSE-2.0
#
# Unless required by applicable law or agreed to in writing, software
# distributed under the License is distributed on an "AS IS" BASIS,
# WITHOUT WARRANTIES OR CONDITIONS OF ANY KIND, either express or implied.
# See the License for the specific language governing permissions and
# limitations under the License.

import paddle.fluid as fluid
import paddle.fluid.layers.ops as ops
from paddle.fluid.initializer import init_on_cpu
from paddle.fluid.layers.learning_rate_scheduler import _decay_step_counter
import paddle.fluid.core as core
from parallel_executor_test_base import TestParallelExecutorBase
import unittest
import math
import os
import numpy as np

# FIXME(zcd): If the neural net has dropout_op, the output of ParallelExecutor
# and Executor is different. Because, for ParallelExecutor, the dropout_op of
# the neural net will be copied N copies(N is the number of device). This will
# lead to the random numbers generated by ParallelExecutor and Executor are different.
# So, if we compare the loss of ParallelExecutor and Executor, we should remove the
# dropout_op.
remove_dropout = False

# FIXME(zcd): If the neural net has batch_norm, the output of ParallelExecutor
# and Executor is different.
remove_bn = False


def squeeze_excitation(input, num_channels, reduction_ratio):
    # pool = fluid.layers.pool2d(
    #    input=input, pool_size=0, pool_type='avg', global_pooling=True)
    conv = input
    shape = conv.shape
    reshape = fluid.layers.reshape(
        x=conv, shape=[-1, shape[1], shape[2] * shape[3]])
    pool = fluid.layers.reduce_mean(input=reshape, dim=2)

    squeeze = fluid.layers.fc(input=pool,
                              size=num_channels / reduction_ratio,
                              act='relu')
    excitation = fluid.layers.fc(input=squeeze,
                                 size=num_channels,
                                 act='sigmoid')
    scale = fluid.layers.elementwise_mul(x=input, y=excitation, axis=0)
    return scale


def conv_bn_layer(input, num_filters, filter_size, stride=1, groups=1,
                  act=None):
    conv = fluid.layers.conv2d(
        input=input,
        num_filters=num_filters,
        filter_size=filter_size,
        stride=stride,
        padding=(filter_size - 1) / 2,
        groups=groups,
        act=None,
        bias_attr=False)
    return conv if remove_bn else fluid.layers.batch_norm(
        input=conv, act=act, momentum=0.1)


def shortcut(input, ch_out, stride):
    ch_in = input.shape[1]
    if ch_in != ch_out:
        if stride == 1:
            filter_size = 1
        else:
            filter_size = 3
        return conv_bn_layer(input, ch_out, filter_size, stride)
    else:
        return input


def bottleneck_block(input, num_filters, stride, cardinality, reduction_ratio):
    # The number of first 1x1 convolutional channels for each bottleneck build block
    # was halved to reduce the compution cost.
    conv0 = conv_bn_layer(
        input=input, num_filters=num_filters, filter_size=1, act='relu')
    conv1 = conv_bn_layer(
        input=conv0,
        num_filters=num_filters * 2,
        filter_size=3,
        stride=stride,
        groups=cardinality,
        act='relu')
    conv2 = conv_bn_layer(
        input=conv1, num_filters=num_filters * 2, filter_size=1, act=None)
    scale = squeeze_excitation(
        input=conv2,
        num_channels=num_filters * 2,
        reduction_ratio=reduction_ratio)

    short = shortcut(input, num_filters * 2, stride)

    return fluid.layers.elementwise_add(x=short, y=scale, act='relu')


batch_size = 12
img_shape = [3, 224, 224]


def SE_ResNeXt50Small(use_feed):

    img = fluid.layers.data(name='image', shape=img_shape, dtype='float32')
    label = fluid.layers.data(name='label', shape=[1], dtype='int64')

    conv = conv_bn_layer(
        input=img, num_filters=16, filter_size=3, stride=2, act='relu')
    conv = conv_bn_layer(
        input=conv, num_filters=16, filter_size=3, stride=1, act='relu')
    conv = conv_bn_layer(
        input=conv, num_filters=16, filter_size=3, stride=1, act='relu')
    conv = fluid.layers.pool2d(
        input=conv, pool_size=3, pool_stride=2, pool_padding=1, pool_type='max')

    cardinality = 32
    reduction_ratio = 16
    depth = [3, 4, 6, 3]
    num_filters = [128, 256, 512, 1024]

    for block in range(len(depth)):
        for i in range(depth[block]):
            conv = bottleneck_block(
                input=conv,
                num_filters=num_filters[block],
                stride=2 if i == 0 and block != 0 else 1,
                cardinality=cardinality,
                reduction_ratio=reduction_ratio)

    shape = conv.shape
    reshape = fluid.layers.reshape(
        x=conv, shape=[-1, shape[1], shape[2] * shape[3]])
    pool = fluid.layers.reduce_mean(input=reshape, dim=2)
    dropout = pool if remove_dropout else fluid.layers.dropout(
        x=pool, dropout_prob=0.2, seed=1)
    # Classifier layer:
    prediction = fluid.layers.fc(input=dropout, size=1000, act='softmax')
    loss = fluid.layers.cross_entropy(input=prediction, label=label)
    loss = fluid.layers.mean(loss)
    return loss


def cosine_decay(learning_rate, step_each_epoch, epochs=120):
    """
    Applies cosine decay to the learning rate.
    lr = 0.05 * (math.cos(epoch * (math.pi / 120)) + 1)
    """
    global_step = _decay_step_counter()

    with init_on_cpu():
        epoch = ops.floor(global_step / step_each_epoch)
        decayed_lr = learning_rate * \
                     (ops.cos(epoch * (math.pi / epochs)) + 1)/2
    return decayed_lr


def optimizer(learning_rate=0.01):
    optimizer = fluid.optimizer.Momentum(
        learning_rate=cosine_decay(
            learning_rate=learning_rate, step_each_epoch=2, epochs=1),
        momentum=0.9,
        regularization=fluid.regularizer.L2Decay(1e-4))
    return optimizer


class TestResnet(TestParallelExecutorBase):
    @classmethod
    def setUpClass(cls):
        os.environ['CPU_NUM'] = str(4)
        global remove_dropout
        global remove_bn
        remove_dropout = False
        remove_bn = False

    def _init_data(self, batch_size=2, random=True):
        np.random.seed(5)
        if random:
            img = np.random.random(
                size=[batch_size] + img_shape).astype(np.float32)
        else:
            img = np.ones(shape=[batch_size] + img_shape, dtype='float32')
        label = [np.random.randint(0, 999) for _ in range(batch_size)]
        label = np.array(label).astype(np.int64).reshape(-1, 1)
        return img, label

    def _compare_reduce_and_allreduce(self,
                                      model,
                                      use_cuda,
                                      iter=20,
                                      delta2=1e-6):
        if use_cuda and not core.is_compiled_with_cuda():
            return

        global remove_bn
        remove_bn = True

        img, label = self._init_data(batch_size=batch_size)
        all_reduce_first_loss, all_reduce_last_loss = self.check_network_convergence(
            model,
            feed_dict={"image": img,
                       "label": label},
            iter=iter,
            batch_size=batch_size,
            use_cuda=use_cuda,
            use_reduce=False,
            optimizer=optimizer)
        reduce_first_loss, reduce_last_loss = self.check_network_convergence(
            model,
            feed_dict={"image": img,
                       "label": label},
            iter=iter,
            batch_size=batch_size,
            use_cuda=use_cuda,
            use_reduce=True,
            optimizer=optimizer)

        for loss in zip(all_reduce_first_loss, reduce_first_loss):
            self.assertAlmostEquals(loss[0], loss[1], delta=1e-6)
        for loss in zip(all_reduce_last_loss, reduce_last_loss):
            self.assertAlmostEquals(loss[0], loss[1], delta=delta2)

    def _check_resnet_convergence(self,
                                  model,
                                  use_cuda=True,
                                  use_reduce=False,
                                  iter=20,
                                  delta2=1e-6):
        if use_cuda and not core.is_compiled_with_cuda():
            return

        global remove_dropout
        global remove_bn
        remove_dropout = True
        remove_bn = True

        img, label = self._init_data(batch_size=batch_size)
        single_first_loss, single_last_loss = self.check_network_convergence(
            model,
            feed_dict={"image": img,
                       "label": label},
            iter=iter,
            batch_size=batch_size,
            use_cuda=use_cuda,
            use_reduce=use_reduce,
            optimizer=optimizer,
            use_parallel_executor=False)
        parallel_first_loss, parallel_last_loss = self.check_network_convergence(
            model,
            feed_dict={"image": img,
                       "label": label},
            iter=iter,
            batch_size=batch_size,
            use_cuda=use_cuda,
            use_reduce=use_reduce,
            optimizer=optimizer)

<<<<<<< HEAD
        for p_f in parallel_first_loss:
            self.assertAlmostEqual(p_f, single_first_loss[0], delta=1e-6)
        for p_l in parallel_last_loss:
            self.assertAlmostEqual(p_l, single_last_loss[0], delta=1e-6)
=======
        self.assertAlmostEquals(
            np.mean(parallel_first_loss), single_first_loss[0], delta=1e-6)
        self.assertAlmostEquals(
            np.mean(parallel_last_loss), single_last_loss[0], delta=delta2)
>>>>>>> 445ca3db

    def test_seresnext_with_learning_rate_decay(self):
        self._check_resnet_convergence(model=SE_ResNeXt50Small, use_cuda=True)
        self._check_resnet_convergence(
            model=SE_ResNeXt50Small, use_cuda=False, iter=2, delta2=1e-3)

    def test_seresnext_with_new_strategy(self):
        self._compare_reduce_and_allreduce(
            model=SE_ResNeXt50Small, use_cuda=True, delta2=1e-2)
        self._compare_reduce_and_allreduce(
            model=SE_ResNeXt50Small, use_cuda=False, iter=5)


if __name__ == '__main__':
    unittest.main()<|MERGE_RESOLUTION|>--- conflicted
+++ resolved
@@ -265,17 +265,10 @@
             use_reduce=use_reduce,
             optimizer=optimizer)
 
-<<<<<<< HEAD
-        for p_f in parallel_first_loss:
-            self.assertAlmostEqual(p_f, single_first_loss[0], delta=1e-6)
-        for p_l in parallel_last_loss:
-            self.assertAlmostEqual(p_l, single_last_loss[0], delta=1e-6)
-=======
         self.assertAlmostEquals(
             np.mean(parallel_first_loss), single_first_loss[0], delta=1e-6)
         self.assertAlmostEquals(
             np.mean(parallel_last_loss), single_last_loss[0], delta=delta2)
->>>>>>> 445ca3db
 
     def test_seresnext_with_learning_rate_decay(self):
         self._check_resnet_convergence(model=SE_ResNeXt50Small, use_cuda=True)
