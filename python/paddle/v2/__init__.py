--- conflicted
+++ resolved
@@ -18,22 +18,15 @@
 import trainer
 import event
 import data_type
-<<<<<<< HEAD
 import topology
-=======
 import data_feeder
->>>>>>> 2f604064
 import attr
 import pooling
 import py_paddle.swig_paddle as api
 
 __all__ = [
     'optimizer', 'layer', 'activation', 'parameters', 'init', 'trainer',
-<<<<<<< HEAD
-    'event', 'data_type', 'topology', 'attr'
-=======
-    'event', 'data_type', 'attr', 'pooling', 'data_feeder'
->>>>>>> 2f604064
+    'event', 'data_type', 'attr', 'pooling', 'data_feeder', 'topology'
 ]
 
 
