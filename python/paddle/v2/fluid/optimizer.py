from collections import defaultdict

import framework
<<<<<<< HEAD
from backward import append_backward
from framework import unique_name
=======
from backward import append_backward_ops
from framework import unique_name, program_guard
>>>>>>> 19f2475a
from initializer import Constant
from layer_helper import LayerHelper
from regularizer import append_regularization_ops
from clip import append_gradient_clip_ops

__all__ = ['SGD', 'Momentum', 'Adagrad', 'Adam', 'Adamax', 'DecayedAdagrad']


class Optimizer(object):
    """Optimizer Base class.

    Define the common interface of an optimizer.
    User should not use this class directly,
    but need to use one of it's implementation.
    """

    def __init__(self, global_step=None, regularization=None):
        self._global_step = global_step
        self.regularization = regularization
        # Dictionary of accumulators. Some optimizer subclasses need to
        # allocate and manage extra variables associated with the parameters
        # to train. These variables are called accumulators.
        # {accum_name : { paramter_name : accumulator_for_parameter, ...}, ...}
        self._accumulators = defaultdict(lambda: dict())
        self.helper = None

    def _append_optimize_op(self, block, param_and_grad):
        """ append optimize operator to block and return all the added optimize_op
        """
        raise NotImplementedError()

    def _create_param_lr(self, param_and_grad):
        # create learning rate variable for every parameter
        param = param_and_grad[0]
        param_lr = param.optimize_attr['learning_rate']
        param_lr_shape = [1]
        param_lr_var = self.helper.create_global_variable(
            name=unique_name("learning_rate"),
            dtype='float32',
            shape=param_lr_shape,
            lod_level=1,
            persistable=True)
        param_lr = param_lr * self._learning_rate
        self.helper.set_variable_initializer(
            var=param_lr_var, initializer=Constant(param_lr))
        return param_lr_var

    def _create_accumulators(self, block, parameters):
        """Create all accumulators needed by the parameters

        Args:
            block: the block in which the loss variable is present
            parameters: list of parameter variables for the optimizer
        """
        pass

    def _finish_update(self, block):
        """Finish any custom updates needed
           before completing an optimization step

        Args:
            block: the block in which the loss variable is present
            parameters: list of parameter variables for the optimizer

        Returns:
            list of finish ops or None
        """
        pass

    def _add_accumulator(self, name, param, dtype=None, fill_value=0.0):
        """Utility function to add an accumulator for a parameter

        Args:
            block: the block in which the loss variable is present
            name: name of the accumulator
            param: parameter variable for which accumulator is to be added
            dtype: data type of the accumulator variable
            fill_value: value to initialize the accumulator variable
        """
        if (name in self._accumulators and
                param.name in self._accumulators[name]):
            raise Exception("Accumulator {} already exists for parameter {}".
                            format(name, param.name))

        assert isinstance(self.helper, LayerHelper)
        var = self.helper.create_global_variable(
            name=unique_name(name),
            persistable=True,
            dtype=dtype or param.dtype,
            type=param.type,
            shape=param.shape)
        self.helper.set_variable_initializer(
            var, initializer=Constant(value=float(fill_value)))
        self._accumulators[name][param.name] = var

    def _get_accumulator(self, name, param):
        """Utility function to fetch an accumulator for a parameter

        Args:
            name: name of the accumulator
            param: parameter variable for which accumulator is to be fetched

        Returns:
            accumulator variable for the parameter
        """
        if (name not in self._accumulators or
                param.name not in self._accumulators[name]):
            raise Exception("Accumulator {} does not exist for parameter {}".
                            format(name, param.name))
        return self._accumulators[name][param.name]

    def _increment_global_step(self, block):
        """Increment the global step by 1 after every iteration

        Args:
            block: the block in which the loss variable is present

        Returns:
            list with global_step increment op as its only element
        """
        assert isinstance(block, framework.Block)
        assert self._global_step is not None
        # create the increment op
        increment_op = block.append_op(
            type="increment",
            inputs={"X": self._global_step},
            outputs={"Out": self._global_step},
            attrs={"step": 1.0})

        return increment_op

    def create_optimization_pass(self,
                                 parameters_and_grads,
                                 loss,
                                 startup_program=None):
        """Add optimization operators to update gradients to variables.

        Args:
          loss: the target that this optimization is for.
          parameters_and_grads: a list of (variable, gradient) pair to update.

        Returns:
          return_op_list: a list of operators that will complete one step of
          optimization. This will include parameter update ops, global step
          update ops and any other custom ops required by subclasses to manage
          their internal state.
          :param startup_program: 
        """
        # This is a default implementation of create_optimization_pass that
        # can be shared by most optimizers. This implementation assumes that
        # the subclass will implement the _append_optimize_op method and the
        #  _initialize_tensors method. The subclass can extend the
        # _create_accumulators method if it needs to create accumulators
        # for parameters and extend _finish_update method to add custom ops.

        # Create any accumulators
        program = loss.block.program
        with program_guard(program, startup_program):
            self.helper = LayerHelper(self.__class__.__name__)
            self._create_accumulators(loss.block,
                                      [p[0] for p in parameters_and_grads])

            optimize_ops = []
            for param_and_grad in parameters_and_grads:
                if param_and_grad[0].trainable is True and param_and_grad[
                        1] is not None:
                    optimize_op = self._append_optimize_op(loss.block,
                                                           param_and_grad)
                    optimize_ops.append(optimize_op)

            # Returned list of ops can include more ops in addition
            # to optimization ops
            return_ops = optimize_ops

            # Get custom finish ops for subclasses
            # FIXME: Need to fix this once we figure out how to handle dependencies
            finish_ops = self._finish_update(loss.block)
            if finish_ops is not None:
                return_ops += finish_ops

            if self._global_step is not None:
                return_ops.append(self._increment_global_step(loss.block))
            return return_ops

    def minimize(self,
                 loss,
                 startup_program=None,
                 parameter_list=None,
                 no_grad_set=None):
        """Add operations to minimize `loss` by updating `parameter_list`.

        This method combines interface `append_backward()` and
        `create_optimization_pass()` into one.
        """
<<<<<<< HEAD
        params_grads = append_backward(loss, parameter_list, no_grad_set)
=======
        params_grads = append_backward_ops(loss, parameter_list, no_grad_set)

        params_grads = append_gradient_clip_ops(params_grads)

>>>>>>> 19f2475a
        # Add regularization if any
        params_grads = append_regularization_ops(params_grads,
                                                 self.regularization)

        optimize_ops = self.create_optimization_pass(params_grads, loss,
                                                     startup_program)
        return optimize_ops, params_grads


class SGDOptimizer(Optimizer):
    """ Simple SGD optimizer without any state.
    """

    def __init__(self, learning_rate, **kwargs):
        assert learning_rate is not None
        super(SGDOptimizer, self).__init__(**kwargs)
        self.type = "sgd"
        self._learning_rate = learning_rate

    def _append_optimize_op(self, block, param_and_grad):
        assert isinstance(block, framework.Block)

        # create the optimize op
        sgd_op = block.append_op(
            type=self.type,
            inputs={
                "Param": param_and_grad[0],
                "Grad": param_and_grad[1],
                "LearningRate": self._create_param_lr(param_and_grad)
            },
            outputs={"ParamOut": param_and_grad[0]})

        return sgd_op


class MomentumOptimizer(Optimizer):
    """Simple Momentum optimizer with velocity state
    """
    _velocity_acc_str = "velocity"

    def __init__(self, learning_rate, momentum, use_nesterov=False, **kwargs):
        assert learning_rate is not None
        assert momentum is not None
        super(MomentumOptimizer, self).__init__(**kwargs)
        self.type = "momentum"
        self._learning_rate = learning_rate
        self._momentum = momentum
        self._use_nesterov = bool(use_nesterov)

    def _create_accumulators(self, block, parameters):
        assert isinstance(block, framework.Block)

        for p in parameters:
            self._add_accumulator(self._velocity_acc_str, p)

    def _append_optimize_op(self, block, param_and_grad):
        assert isinstance(block, framework.Block)

        velocity_acc = self._get_accumulator(self._velocity_acc_str,
                                             param_and_grad[0])
        # create the momentum optimize op
        momentum_op = block.append_op(
            type=self.type,
            inputs={
                "Param": param_and_grad[0],
                "Grad": param_and_grad[1],
                "Velocity": velocity_acc,
                "LearningRate": self._create_param_lr(param_and_grad)
            },
            outputs={
                "ParamOut": param_and_grad[0],
                "VelocityOut": velocity_acc
            },
            attrs={"mu": self._momentum,
                   "use_nesterov": self._use_nesterov})

        return momentum_op


class AdagradOptimizer(Optimizer):
    """Simple Adagrad optimizer with moment state
    """
    _moment_acc_str = "moment"

    def __init__(self, learning_rate, epsilon=1.0e-6, **kwargs):
        assert learning_rate is not None
        assert epsilon is not None
        super(AdagradOptimizer, self).__init__(**kwargs)
        self.type = "adagrad"
        self._learning_rate = learning_rate
        self._epsilon = epsilon

    def _create_accumulators(self, block, parameters):
        assert isinstance(block, framework.Block)

        for p in parameters:
            self._add_accumulator(self._moment_acc_str, p)

    def _append_optimize_op(self, block, param_and_grad):
        assert isinstance(block, framework.Block)

        moment_acc = self._get_accumulator(self._moment_acc_str,
                                           param_and_grad[0])

        # Create the adagrad optimizer op
        adagrad_op = block.append_op(
            type=self.type,
            inputs={
                "Param": param_and_grad[0],
                "Grad": param_and_grad[1],
                "Moment": moment_acc,
                "LearningRate": self._create_param_lr(param_and_grad)
            },
            outputs={"ParamOut": param_and_grad[0],
                     "MomentOut": moment_acc},
            attrs={"epsilon": self._epsilon})

        return adagrad_op


class AdamOptimizer(Optimizer):
    """Implements the Adam Optimizer
    """
    _moment1_acc_str = "moment1"
    _moment2_acc_str = "moment2"

    def __init__(self,
                 learning_rate=0.001,
                 beta1=0.9,
                 beta2=0.999,
                 epsilon=1e-8,
                 **kwargs):
        assert learning_rate is not None
        assert beta1 is not None
        assert beta2 is not None
        assert epsilon is not None
        super(AdamOptimizer, self).__init__(**kwargs)
        self.type = "adam"
        self._learning_rate = learning_rate
        self._beta1 = beta1
        self._beta2 = beta2
        self._epsilon = epsilon

    def _create_accumulators(self, block, parameters):
        assert isinstance(block, framework.Block)

        main_block = block.program.global_block()
        # Create beta1 and beta2 power tensors
        beta_shape = [1]
        self._beta1_pow_acc = self.helper.create_global_variable(
            name=unique_name('beta1_pow_acc'),
            dtype='float32',
            shape=beta_shape,
            lod_level=0,
            persistable=True)
        self.helper.set_variable_initializer(
            self._beta1_pow_acc, initializer=Constant(self._beta1))

        self._beta2_pow_acc = self.helper.create_global_variable(
            name=unique_name('beta2_pow_acc'),
            dtype='float32',
            shape=beta_shape,
            lod_level=0,
            persistable=True)

        self.helper.set_variable_initializer(
            self._beta2_pow_acc, initializer=Constant(self._beta2))

        # Create accumulator tensors for first and second moments
        for p in parameters:
            self._add_accumulator(self._moment1_acc_str, p)
            self._add_accumulator(self._moment2_acc_str, p)

    def _append_optimize_op(self, block, param_and_grad):
        assert isinstance(block, framework.Block)

        moment1 = self._get_accumulator(self._moment1_acc_str,
                                        param_and_grad[0])
        moment2 = self._get_accumulator(self._moment2_acc_str,
                                        param_and_grad[0])
        # create the adam optimize op
        adam_op = block.append_op(
            type=self.type,
            inputs={
                "Param": param_and_grad[0],
                "Grad": param_and_grad[1],
                "LearningRate": self._create_param_lr(param_and_grad),
                "Moment1": moment1,
                "Moment2": moment2,
                "Beta1Pow": self._beta1_pow_acc,
                "Beta2Pow": self._beta2_pow_acc
            },
            outputs={
                "ParamOut": param_and_grad[0],
                "Moment1Out": moment1,
                "Moment2Out": moment2
            },
            attrs={
                "beta1": self._beta1,
                "beta2": self._beta2,
                "epsilon": self._epsilon
            })

        return adam_op

    def _finish_update(self, block):
        """Update Beta1 and Beta2 Power accumulators
        """
        assert isinstance(block, framework.Block)
        main_block = block.program.global_block()
        scale_beta1 = main_block.append_op(
            type="scale",
            inputs={"X": self._beta1_pow_acc},
            outputs={"Out": self._beta1_pow_acc},
            attrs={"scale": self._beta1})

        scale_beta2 = main_block.append_op(
            type="scale",
            inputs={"X": self._beta2_pow_acc},
            outputs={"Out": self._beta2_pow_acc},
            attrs={"scale": self._beta2})

        return [scale_beta1, scale_beta2]


class AdamaxOptimizer(Optimizer):
    """Implements the Adamax Optimizer
    """
    _moment_acc_str = "moment"
    _inf_norm_acc_str = "inf_norm"

    def __init__(self,
                 learning_rate=0.001,
                 beta1=0.9,
                 beta2=0.999,
                 epsilon=1e-8,
                 **kwargs):
        assert learning_rate is not None
        assert beta1 is not None
        assert beta2 is not None
        assert epsilon is not None
        super(AdamaxOptimizer, self).__init__(**kwargs)
        self.type = "adamax"
        self._learning_rate = learning_rate
        self._beta1 = beta1
        self._beta2 = beta2
        self._epsilon = epsilon

    def _create_accumulators(self, block, parameters):
        # Create beta1 power accumulator tensor
        beta_shape = [1]
        self._beta1_pow_acc = self.helper.create_global_variable(
            name=unique_name('beta1_pow_acc'),
            dtype='float32',
            shape=beta_shape,
            lod_level=0,
            persistable=True)
        self.helper.set_variable_initializer(
            self._beta1_pow_acc, initializer=Constant(self._beta1))

        # Create accumulator tensors for first moment and infinity norm
        for p in parameters:
            self._add_accumulator(self._moment_acc_str, p)
            self._add_accumulator(self._inf_norm_acc_str, p)

    def _append_optimize_op(self, block, param_and_grad):
        assert isinstance(block, framework.Block)

        moment = self._get_accumulator(self._moment_acc_str, param_and_grad[0])
        inf_norm = self._get_accumulator(self._inf_norm_acc_str,
                                         param_and_grad[0])
        # create the adamax optimize op
        adamax_op = block.append_op(
            type=self.type,
            inputs={
                "Param": param_and_grad[0],
                "Grad": param_and_grad[1],
                "LearningRate": self._create_param_lr(param_and_grad),
                "Moment": moment,
                "InfNorm": inf_norm,
                "Beta1Pow": self._beta1_pow_acc
            },
            outputs={
                "ParamOut": param_and_grad[0],
                "MomentOut": moment,
                "InfNormOut": inf_norm
            },
            attrs={
                "beta1": self._beta1,
                "beta2": self._beta2,
                "epsilon": self._epsilon
            })

        return adamax_op

    def _finish_update(self, block):
        """Update Beta1 Power accumulator
        """
        assert isinstance(block, framework.Block)
        main_block = block.program.global_block()
        scale_beta1 = main_block.append_op(
            type="scale",
            inputs={"X": self._beta1_pow_acc},
            outputs={"Out": self._beta1_pow_acc},
            attrs={"scale": self._beta1})

        return [scale_beta1]


class DecayedAdagradOptimizer(Optimizer):
    """Simple Decayed Adagrad optimizer with moment state
    """
    _moment_acc_str = "moment"

    def __init__(self, learning_rate, decay=0.95, epsilon=1.0e-6, **kwargs):
        assert learning_rate is not None
        assert decay is not None
        assert epsilon is not None

        super(DecayedAdagradOptimizer, self).__init__(**kwargs)
        self.type = "decayed_adagrad"
        self._learning_rate = learning_rate
        self._decay = decay
        self._epsilon = epsilon

    def _create_accumulators(self, block, parameters):
        assert isinstance(block, framework.Block)

        for p in parameters:
            self._add_accumulator(self._moment_acc_str, p)

    def _append_optimize_op(self, block, param_and_grad):
        assert isinstance(block, framework.Block)

        moment_acc = self._get_accumulator(self._moment_acc_str,
                                           param_and_grad[0])

        # Create the decayed adagrad optimizer op
        decayed_adagrad_op = block.append_op(
            type=self.type,
            inputs={
                "Param": param_and_grad[0],
                "Grad": param_and_grad[1],
                "Moment": moment_acc,
                "LearningRate": self._create_param_lr(param_and_grad)
            },
            outputs={"ParamOut": param_and_grad[0],
                     "MomentOut": moment_acc},
            attrs={"epsilon": self._epsilon})

        return decayed_adagrad_op


# We short the class name, since users will use the optimizer with the package
# name. The sample code:
#
# import paddle.fluid as fluid
#
# sgd = fluid.optimizer.SGD(...)
#
# It is no need to add an `Optimizer` as the class suffix
SGD = SGDOptimizer
Momentum = MomentumOptimizer
Adagrad = AdagradOptimizer
Adam = AdamOptimizer
Adamax = AdamaxOptimizer
DecayedAdagrad = DecayedAdagradOptimizer<|MERGE_RESOLUTION|>--- conflicted
+++ resolved
@@ -1,13 +1,8 @@
 from collections import defaultdict
 
 import framework
-<<<<<<< HEAD
 from backward import append_backward
-from framework import unique_name
-=======
-from backward import append_backward_ops
 from framework import unique_name, program_guard
->>>>>>> 19f2475a
 from initializer import Constant
 from layer_helper import LayerHelper
 from regularizer import append_regularization_ops
@@ -202,14 +197,10 @@
         This method combines interface `append_backward()` and
         `create_optimization_pass()` into one.
         """
-<<<<<<< HEAD
         params_grads = append_backward(loss, parameter_list, no_grad_set)
-=======
-        params_grads = append_backward_ops(loss, parameter_list, no_grad_set)
 
         params_grads = append_gradient_clip_ops(params_grads)
 
->>>>>>> 19f2475a
         # Add regularization if any
         params_grads = append_regularization_ops(params_grads,
                                                  self.regularization)
