--- conflicted
+++ resolved
@@ -13,10 +13,7 @@
 # limitations under the License.
 
 from __future__ import print_function
-<<<<<<< HEAD
 import paddle.v2.fluid as fluid
-=======
->>>>>>> 057efd17
 import paddle.v2.fluid.layers as layers
 from paddle.v2.fluid.framework import Program, program_guard
 import unittest
@@ -49,9 +46,6 @@
             out = layers.detection_output(
                 scores=scores, loc=loc, prior_box=pb, prior_box_var=pbv)
             self.assertIsNotNone(out)
-<<<<<<< HEAD
-        # print(str(program))
-=======
             self.assertEqual(out.shape[-1], 6)
         print(str(program))
 
@@ -113,7 +107,6 @@
             self.assertIsNotNone(loss)
             self.assertEqual(loss.shape[-1], 1)
         print(str(program))
->>>>>>> 057efd17
 
 
 class TestPriorBox(unittest.TestCase):
@@ -126,7 +119,6 @@
         assert box.shape[1] == 4
 
     def prior_box_output(self, data_shape):
-<<<<<<< HEAD
         images = fluid.layers.data(
             name='pixel', shape=data_shape, dtype='float32')
         conv1 = fluid.layers.conv2d(images, 3, 3, 2)
@@ -134,39 +126,6 @@
         conv3 = fluid.layers.conv2d(conv2, 3, 3, 2)
         conv4 = fluid.layers.conv2d(conv3, 3, 3, 2)
         conv5 = fluid.layers.conv2d(conv4, 3, 3, 2)
-=======
-        images = layers.data(name='pixel', shape=data_shape, dtype='float32')
-        conv1 = layers.conv2d(
-            input=images,
-            num_filters=3,
-            filter_size=3,
-            stride=2,
-            use_cudnn=False)
-        conv2 = layers.conv2d(
-            input=conv1,
-            num_filters=3,
-            filter_size=3,
-            stride=2,
-            use_cudnn=False)
-        conv3 = layers.conv2d(
-            input=conv2,
-            num_filters=3,
-            filter_size=3,
-            stride=2,
-            use_cudnn=False)
-        conv4 = layers.conv2d(
-            input=conv3,
-            num_filters=3,
-            filter_size=3,
-            stride=2,
-            use_cudnn=False)
-        conv5 = layers.conv2d(
-            input=conv4,
-            num_filters=3,
-            filter_size=3,
-            stride=2,
-            use_cudnn=False)
->>>>>>> 057efd17
 
         box, var = layers.prior_box(
             inputs=[conv1, conv2, conv3, conv4, conv5, conv5],
