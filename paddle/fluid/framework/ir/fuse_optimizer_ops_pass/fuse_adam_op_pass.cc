--- conflicted
+++ resolved
@@ -65,12 +65,8 @@
 
     for (auto &node : not_need_ctrl_var_nodes) {
       // remove this node from the input op node.
-<<<<<<< HEAD
-      PADDLE_ENFORCE(!node->inputs.empty());
-=======
       PADDLE_ENFORCE(!node->inputs.empty(),
                      "The input should not be empty here.");
->>>>>>> 20f18930
       auto op_node = node->inputs.front();
       PADDLE_ENFORCE(op_node->IsOp());
       op_node->outputs.erase(
