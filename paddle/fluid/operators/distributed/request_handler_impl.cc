// Copyright (c) 2018 PaddlePaddle Authors. All Rights Reserved.
//
// Licensed under the Apache License, Version 2.0 (the "License");
// you may not use this file except in compliance with the License.
// You may obtain a copy of the License at
//
//     http://www.apache.org/licenses/LICENSE-2.0
//
// Unless required by applicable law or agreed to in writing, software
// distributed under the License is distributed on an "AS IS" BASIS,
// WITHOUT WARRANTIES OR CONDITIONS OF ANY KIND, either express or implied.
// See the License for the specific language governing permissions and
// limitations under the License.

#include <iostream>
#include <string>
#include <vector>

#include "paddle/fluid/framework/data_type.h"
#include "paddle/fluid/framework/lod_tensor.h"
#include "paddle/fluid/framework/scope.h"
#include "paddle/fluid/framework/selected_rows.h"
#include "paddle/fluid/operators/distributed/request_handler_impl.h"
#include "paddle/fluid/operators/distributed/rpc_server.h"
#include "paddle/fluid/string/printf.h"

namespace paddle {
namespace operators {
namespace distributed {

// define LOOKUP_TABLE_PATH for checkpoint notify to save lookup table variables
// to directory specified.
constexpr char LOOKUP_TABLE_PATH[] = "kLookupTablePath";

bool RequestSendHandler::Handle(const std::string& varname,
                                framework::Scope* scope,
                                framework::Variable* invar,
                                framework::Variable** outvar,
                                const int trainer_id,
<<<<<<< HEAD
                                const std::string& out_var_name,
                                const std::string& table_name) {
  VLOG(40) << "RequestSendHandler:" << varname;
=======
                                const std::string& out_var_name) {
  VLOG(4) << "RequestSendHandler:" << varname;
>>>>>>> dfd4a111

  // Sync
  if (varname == BATCH_BARRIER_MESSAGE) {
    VLOG(3) << "sync: recv BATCH_BARRIER_MESSAGE";
    rpc_server_->IncreaseBatchBarrier(kRequestSend);
  } else if (varname == COMPLETE_MESSAGE) {
    VLOG(3) << "sync: recv complete message";
    rpc_server_->Complete();
  } else {
    // Async
    if (!sync_mode_) {
      VLOG(3) << "async process var: " << varname;
      try {
        executor_->RunPreparedContext((*grad_to_prepared_ctx_)[varname].get(),
                                      scope);
      } catch (std::exception& e) {
        LOG(ERROR) << "async: run sub program error " << e.what();
        return false;
      }
      return true;
    } else {  // sync
      rpc_server_->WaitCond(kRequestSend);
      VLOG(3) << "sync: processing received var: " << varname;

      if (invar == nullptr) {
        LOG(FATAL) << "sync: Can not find server side var: " << varname;
        return false;
      }
    }
  }
  return true;
}

bool RequestGetHandler::Handle(const std::string& varname,
                               framework::Scope* scope,
                               framework::Variable* invar,
                               framework::Variable** outvar,
                               const int trainer_id,
<<<<<<< HEAD
                               const std::string& out_var_name,
                               const std::string& table_name) {
  VLOG(40) << "RequestGetHandler:" << varname;
=======
                               const std::string& out_var_name) {
  VLOG(4) << "RequestGetHandler:" << varname;
>>>>>>> dfd4a111
  if (sync_mode_) {
    if (varname == FETCH_BARRIER_MESSAGE) {
      VLOG(3) << "sync: recv fetch barrier message";
      rpc_server_->IncreaseBatchBarrier(kRequestGet);
    } else {
      rpc_server_->WaitCond(kRequestGet);
      *outvar = scope_->FindVar(varname);
    }
  } else {
    if (varname != FETCH_BARRIER_MESSAGE && varname != COMPLETE_MESSAGE) {
      if (enable_dc_asgd_) {
        // NOTE: the format is determined by distributed_transpiler.py
        std::string param_bak_name =
            string::Sprintf("%s.trainer_%d_bak", varname, trainer_id);
        VLOG(3) << "getting " << param_bak_name << " trainer_id " << trainer_id;
        auto var = scope_->FindVar(varname);
        auto t_orig = var->Get<framework::LoDTensor>();
        auto param_bak = scope_->Var(param_bak_name);
        auto t = param_bak->GetMutable<framework::LoDTensor>();
        t->mutable_data(dev_ctx_->GetPlace(), t_orig.type());
        VLOG(3) << "copying " << varname << " to " << param_bak_name;
        framework::TensorCopy(t_orig, dev_ctx_->GetPlace(), t);
      }
      *outvar = scope_->FindVar(varname);
    }
  }
  return true;
}

bool RequestPrefetchHandler::Handle(const std::string& varname,
                                    framework::Scope* scope,
                                    framework::Variable* invar,
                                    framework::Variable** outvar,
                                    const int trainer_id,
<<<<<<< HEAD
                                    const std::string& out_var_name,
                                    const std::string& table_name) {
  VLOG(40) << "RequestPrefetchHandler " << varname;
=======
                                    const std::string& out_var_name) {
  VLOG(4) << "RequestPrefetchHandler " << varname;
>>>>>>> dfd4a111

  if (table_name.empty()) {
    auto var_desc = program_->Block(0).FindVar(out_var_name);
    InitializeVariable(*outvar, var_desc->GetType());
    executor_->RunPreparedContext(
        (*prefetch_var_name_to_prepared_ctx_)[varname].get(), scope);
  } else {
    (*outvar)->GetMutable<framework::LoDTensor>();
    auto lookup_table_op =
        BuildLookupTableOp(table_name, varname, out_var_name);
    paddle::platform::CPUPlace cpu_place;
    lookup_table_op->Run(*scope, cpu_place);
  }
  return true;
}

bool RequestCheckpointHandler::Handle(const std::string& varname,
                                      framework::Scope* scope,
                                      framework::Variable* invar,
                                      framework::Variable** outvar,
                                      const int trainer_id,
                                      const std::string& out_var_name,
                                      const std::string& table_name) {
  PADDLE_ENFORCE(
      checkpoint_notify_id != -1,
      "when checkpoint_notify_id = -1, there should be no RPC invoke.");

  // TODO(tangwei12): find out why scope will be error.
  auto* lt_var = scope_->FindVar(LOOKUP_TABLE_PATH)->GetMutable<std::string>();
  lt_var->clear();
  lt_var->append(out_var_name);
  VLOG(4) << "RequestCheckpointHandler update var kLookupTablePath to: "
          << out_var_name;
  executor_->RunPreparedContext(checkpoint_prepared_ctx_.get(), scope_);
  return true;
}

}  // namespace distributed
}  // namespace operators
}  // namespace paddle<|MERGE_RESOLUTION|>--- conflicted
+++ resolved
@@ -37,14 +37,9 @@
                                 framework::Variable* invar,
                                 framework::Variable** outvar,
                                 const int trainer_id,
-<<<<<<< HEAD
                                 const std::string& out_var_name,
                                 const std::string& table_name) {
-  VLOG(40) << "RequestSendHandler:" << varname;
-=======
-                                const std::string& out_var_name) {
   VLOG(4) << "RequestSendHandler:" << varname;
->>>>>>> dfd4a111
 
   // Sync
   if (varname == BATCH_BARRIER_MESSAGE) {
@@ -83,14 +78,10 @@
                                framework::Variable* invar,
                                framework::Variable** outvar,
                                const int trainer_id,
-<<<<<<< HEAD
                                const std::string& out_var_name,
                                const std::string& table_name) {
-  VLOG(40) << "RequestGetHandler:" << varname;
-=======
-                               const std::string& out_var_name) {
   VLOG(4) << "RequestGetHandler:" << varname;
->>>>>>> dfd4a111
+
   if (sync_mode_) {
     if (varname == FETCH_BARRIER_MESSAGE) {
       VLOG(3) << "sync: recv fetch barrier message";
@@ -125,14 +116,9 @@
                                     framework::Variable* invar,
                                     framework::Variable** outvar,
                                     const int trainer_id,
-<<<<<<< HEAD
                                     const std::string& out_var_name,
                                     const std::string& table_name) {
-  VLOG(40) << "RequestPrefetchHandler " << varname;
-=======
-                                    const std::string& out_var_name) {
   VLOG(4) << "RequestPrefetchHandler " << varname;
->>>>>>> dfd4a111
 
   if (table_name.empty()) {
     auto var_desc = program_->Block(0).FindVar(out_var_name);
