/* Copyright (c) 2018 PaddlePaddle Authors. All Rights Reserved.

   Licensed under the Apache License, Version 2.0 (the "License");
   you may not use this file except in compliance with the License.
   You may obtain a copy of the License at

   http://www.apache.org/licenses/LICENSE-2.0

   Unless required by applicable law or agreed to in writing, software
   distributed under the License is distributed on an "AS IS" BASIS,
   WITHOUT WARRANTIES OR CONDITIONS OF ANY KIND, either express or implied.
   See the License for the specific language governing permissions and
   limitations under the License. */

#pragma once

#ifdef PADDLE_WITH_CUDA

#include <string>
#include <unordered_map>
#include <vector>

#include "paddle/fluid/framework/executor.h"
#include "paddle/fluid/framework/op_registry.h"
#include "paddle/fluid/framework/operator.h"
#include "paddle/fluid/inference/analysis/helper.h"
#include "paddle/fluid/inference/tensorrt/convert/op_converter.h"
#include "paddle/fluid/inference/tensorrt/engine.h"

namespace paddle {

namespace operators {

using FluidDT = framework::proto::VarType_Type;
using TRT_DT = nvinfer1::DataType;

namespace {  // NOLINT

TRT_DT FluidDataType2TRT(FluidDT type) {
  switch (type) {
    case FluidDT::VarType_Type_FP32:
      return TRT_DT::kFLOAT;
    case FluidDT::VarType_Type_INT32:
      return TRT_DT::kINT32;
    default:
      return TRT_DT::kINT32;
  }
  PADDLE_THROW("unkown type");
  return TRT_DT::kINT32;
}

nvinfer1::Dims Vec2TRT_Dims(const std::vector<int64_t> &shape) {
  PADDLE_ENFORCE_GT(shape.size(), 1UL,
                    "TensorRT' tensor input requires at least 2 dimensions");
  PADDLE_ENFORCE_LE(shape.size(), 4UL,
                    "TensorRT' tensor input requires at most 4 dimensions");
  PADDLE_ENFORCE(shape.size() == 4UL || shape.size() == 2UL);
  if (shape.size() == 4UL)
    return nvinfer1::DimsCHW(shape[1], shape[2], shape[3]);
  return nvinfer1::DimsCHW(shape[1], 1, 1);
}

}  // namespace // NOLINT

using inference::Singleton;
using inference::tensorrt::TensorRTEngine;
using inference::tensorrt::TRTInt8Calibrator;
using inference::tensorrt::TRTCalibratorEngine;
using inference::tensorrt::TRTCalibratorEngineManager;

class TensorRTEngineOp : public framework::OperatorBase {
 private:
  std::vector<std::string> input_names_;
  std::unordered_set<std::string> param_names_;
  mutable std::unique_ptr<TensorRTEngine> trt_engine_;
  int max_batch_size_;
  int workspace_size_;
  std::unique_ptr<TRTInt8Calibrator> calibrator_;
  bool enable_int8_;
  std::string calibration_data_;
  std::string engine_key_;
  bool calibration_mode_;

 public:
  TensorRTEngineOp(const std::string &type,
                   const framework::VariableNameMap &inputs,
                   const framework::VariableNameMap &outputs,
                   const framework::AttributeMap &attrs)
      : framework::OperatorBase(type, inputs, outputs, attrs) {
    input_names_ = Inputs("Xs");
    max_batch_size_ = Attr<int>("max_batch_size");
    workspace_size_ = Attr<int>("workspace_size");
    enable_int8_ = Attr<bool>("enable_int8");
    calibration_data_ = Attr<std::string>("calibration_data");
    engine_key_ = Attr<std::string>("engine_key");

    auto params = Attr<std::vector<std::string>>("parameters");
    for (const auto &param : params) {
      param_names_.insert(param);
    }
    // calibration_mode is ture represents we need to
    // generate the calibration table data.
    calibration_mode_ = (enable_int8_ && calibration_data_.size() == 0);

    VLOG(4) << "calibration_mode: " << calibration_mode_;
    if (enable_int8_ && calibration_data_.size()) {
      calibrator_.reset(new TRTInt8Calibrator(calibration_data_));
    }
  }

 protected:
  void RunNativeImpl(const framework::Scope &scope,
                     const platform::Place &dev_place) const {
    framework::Executor executor(dev_place);
    auto *block = Attr<framework::BlockDesc *>("sub_block");
    auto *program = block->Program();
    auto *scope_ptr = const_cast<framework::Scope *>(&scope);
    auto ctx = executor.Prepare(*program, block->ID());
    executor.RunPreparedContext(ctx.get(), scope_ptr, false, true, true);
  }

  void RunImpl(const framework::Scope &scope,
               const platform::Place &dev_place) const override {
    if (calibration_mode_ == true) {
      RunCalibration(scope, dev_place);
      return;
    }
    RunTrt(scope, dev_place);
  }

  void RunCalibration(const framework::Scope &scope,
                      const platform::Place &dev_place) const {
    // This process will builds a 32-bit trt engine, runs it on the calibration
    // set, and records a histogram for each
    // tensor of the distribution of activation values.
    LOG(INFO) << "Running calibration trt int8 ...";
    int runtime_batch = 1;
    if (!Singleton<TRTCalibratorEngineManager>::Global().Has(engine_key_)) {
      TRTCalibratorEngine *calib_res =
          Singleton<TRTCalibratorEngineManager>::Global().Create(engine_key_);
      std::unordered_map<std::string, size_t> calib_buffers;
      for (auto &x : input_names_) {
        if (param_names_.count(x)) continue;
        auto &t =
            inference::analysis::GetFromScope<framework::LoDTensor>(scope, x);
        calib_buffers[x] = t.memory_size();
        auto t_shape = framework::vectorize(t.dims());
        runtime_batch = t_shape[0];
      }
      calib_res->calib_.reset(new TRTInt8Calibrator(
          calib_buffers, runtime_batch, engine_key_, dev_place));
      calib_res->thr_.reset(new std::thread([&]() {
        calib_res->engine_.reset(new TensorRTEngine(
            max_batch_size_, workspace_size_, nullptr,
            boost::get<platform::CUDAPlace>(dev_place).device, enable_int8_,
            calib_res->calib_.get()));
        VLOG(3) << "start the calib trt engine thread";
        Prepare(scope, dev_place, calib_res->engine_.get());
      }));
    }

    TRTInt8Calibrator *temp_calibrator =
        Singleton<TRTCalibratorEngineManager>::Global()
            .Get(engine_key_)
            ->calib_.get();
    std::unordered_map<std::string, void *> calib_data;

    for (auto &x : Inputs("Xs")) {
      if (param_names_.count(x)) continue;
      auto &t =
          inference::analysis::GetFromScope<framework::LoDTensor>(scope, x);
      calib_data.emplace(x, t.data<void>());
    }
    temp_calibrator->setBatch(calib_data);
    RunNativeImpl(scope, dev_place);
  }

  void RunTrt(const framework::Scope &scope,
              const platform::Place &dev_place) const {
    int runtime_batch = 1;
    platform::DeviceContextPool &pool = platform::DeviceContextPool::Instance();
    auto &dev_ctx = *pool.Get(dev_place);
    auto stream =
        reinterpret_cast<const platform::CUDADeviceContext &>(dev_ctx).stream();
    if (trt_engine_.get() == nullptr) {
<<<<<<< HEAD
      trt_engine_.reset(
          new TensorRTEngine(max_batch_size_, workspace_size_, nullptr,
                             boost::get<platform::CUDAPlace>(dev_place).device,
                             enable_int8_, calibrator_.get()));
=======
      trt_engine_.reset(new TensorRTEngine(
          max_batch_size_, workspace_size_, stream,
          boost::get<platform::CUDAPlace>(dev_place).device));
>>>>>>> af07118d
      Prepare(scope, dev_place, trt_engine_.get());
    }

    auto *engine = trt_engine_.get();
    PADDLE_ENFORCE(!input_names_.empty(), "should pass more than one inputs");

    std::vector<std::string> output_maps =
        Attr<std::vector<std::string>>("output_name_mapping");

    // Convert input tensor from fluid to engine.
    for (const auto &x : Inputs("Xs")) {
      if (param_names_.count(x)) continue;
      // convert input and copy to TRT engine's buffer
      auto &t =
          inference::analysis::GetFromScope<framework::LoDTensor>(scope, x);
      auto t_shape = framework::vectorize(t.dims());
      runtime_batch = t_shape[0];
      if (platform::is_cpu_place(t.place())) {
        engine->SetInputFromCPU(x, static_cast<const void *>(t.data<void>()),
                                t.memory_size());
      } else {
        engine->SetInputFromGPU(x, static_cast<const void *>(t.data<void>()),
                                t.memory_size());
      }
    }

    cudaStreamSynchronize(stream);
    PADDLE_ENFORCE_LE(runtime_batch, max_batch_size_);
    // Execute the engine.
    engine->Execute(runtime_batch);

    // Convert output tensor from engine to fluid
    int output_index = 0;
    VLOG(4) << "TensorRT Engine Op Outputs:";
    for (const auto &y : Outputs("Ys")) {
      VLOG(4) << y;
      // convert output and copy to fluid.
      nvinfer1::ITensor *trt_t = engine->GetITensor(output_maps[output_index]);
      auto dims = trt_t->getDimensions();
      // Use the output ITensor's dims to reshape the Fluid Tensor.
      // The ITensor doesn't contain the batch size dim.
      std::vector<int> ddim;
      ddim.push_back(runtime_batch);
      for (int i = 0; i < dims.nbDims; i++) {
        ddim.push_back(dims.d[i]);
      }

      auto *fluid_v = scope.FindVar(y);
      PADDLE_ENFORCE_NOT_NULL(fluid_v, "no output variable called %s", y);
      auto *fluid_t = fluid_v->GetMutable<framework::LoDTensor>();

      fluid_t->Resize(framework::make_ddim(ddim));

      // TODO(Superjomn) change this float to dtype size.
      auto size =
          inference::analysis::AccuDims(dims.d, dims.nbDims) * runtime_batch;
      engine->GetOutputInGPU(
          output_maps[output_index],
          fluid_t->mutable_data<float>(platform::CUDAPlace(
              boost::get<platform::CUDAPlace>(dev_place).device)),
          size * sizeof(float));
      output_index += 1;
    }

    cudaStreamSynchronize(stream);
  }

  void Prepare(const framework::Scope &scope, const platform::Place &dev_place,
               TensorRTEngine *engine) const {
    LOG(INFO) << "Prepare TRT engine (Optimize model structure, Select OP "
                 "kernel etc). This process may cost a lot of time.";
    framework::proto::BlockDesc block_desc;
    block_desc.ParseFromString(Attr<std::string>("subgraph"));

    std::vector<std::string> output_maps =
        Attr<std::vector<std::string>>("output_name_mapping");

    engine->InitNetwork();

    framework::BlockDesc block(nullptr /*programdesc*/, &block_desc);
    VLOG(4) << "parsed var size " << block.AllVars().size();
    // Add inputs
    VLOG(4) << "declare inputs";
    for (auto &input : Inputs("Xs")) {
      if (param_names_.count(input)) continue;
      VLOG(4) << "declare input " << input;

      auto &t =
          inference::analysis::GetFromScope<framework::LoDTensor>(scope, input);
      auto t_shape = framework::vectorize(t.dims());

      auto *var = block.FindVar(input);
      // TensorRT engine need to create parameters. The parameter's description
      // should be set in
      PADDLE_ENFORCE(var, "no variable called %s", input);
      PADDLE_ENFORCE_EQ(var->GetType(), FluidDT::VarType_Type_LOD_TENSOR,
                        "TensorRT engine only takes LoDTensor as input");

      engine->DeclareInput(
          input, FluidDataType2TRT(
                     var->Proto()->type().lod_tensor().tensor().data_type()),
          Vec2TRT_Dims(t_shape));
    }
    inference::Singleton<inference::tensorrt::OpConverter>::Global()
        .ConvertBlock(block_desc, param_names_, scope, engine);

    // Add outputs
    for (auto &output : output_maps) {
      engine->DeclareOutput(output);
    }
    engine->FreezeNetwork();
  }
};

}  // namespace operators
}  // namespace paddle

#endif  // PADDLE_WITH_CUDA<|MERGE_RESOLUTION|>--- conflicted
+++ resolved
@@ -135,6 +135,10 @@
     // tensor of the distribution of activation values.
     LOG(INFO) << "Running calibration trt int8 ...";
     int runtime_batch = 1;
+    platform::DeviceContextPool &pool = platform::DeviceContextPool::Instance();
+    auto &dev_ctx = *pool.Get(dev_place);
+    auto stream =
+        reinterpret_cast<const platform::CUDADeviceContext &>(dev_ctx).stream();
     if (!Singleton<TRTCalibratorEngineManager>::Global().Has(engine_key_)) {
       TRTCalibratorEngine *calib_res =
           Singleton<TRTCalibratorEngineManager>::Global().Create(engine_key_);
@@ -151,7 +155,7 @@
           calib_buffers, runtime_batch, engine_key_, dev_place));
       calib_res->thr_.reset(new std::thread([&]() {
         calib_res->engine_.reset(new TensorRTEngine(
-            max_batch_size_, workspace_size_, nullptr,
+            max_batch_size_, workspace_size_, stream,
             boost::get<platform::CUDAPlace>(dev_place).device, enable_int8_,
             calib_res->calib_.get()));
         VLOG(3) << "start the calib trt engine thread";
@@ -183,16 +187,10 @@
     auto stream =
         reinterpret_cast<const platform::CUDADeviceContext &>(dev_ctx).stream();
     if (trt_engine_.get() == nullptr) {
-<<<<<<< HEAD
       trt_engine_.reset(
-          new TensorRTEngine(max_batch_size_, workspace_size_, nullptr,
+          new TensorRTEngine(max_batch_size_, workspace_size_, stream,
                              boost::get<platform::CUDAPlace>(dev_place).device,
                              enable_int8_, calibrator_.get()));
-=======
-      trt_engine_.reset(new TensorRTEngine(
-          max_batch_size_, workspace_size_, stream,
-          boost::get<platform::CUDAPlace>(dev_place).device));
->>>>>>> af07118d
       Prepare(scope, dev_place, trt_engine_.get());
     }
 
