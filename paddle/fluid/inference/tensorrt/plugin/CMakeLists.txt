--- conflicted
+++ resolved
@@ -1,8 +1,4 @@
-<<<<<<< HEAD
-nv_library(tensorrt_plugin SRCS trt_plugin.cc split_op_plugin.cu
-prelu_op_plugin.cu avg_pool_op_plugin.cu DEPS enforce pooling)
-=======
 nv_library(tensorrt_plugin
            SRCS trt_plugin.cc split_op_plugin.cu elementwise_op_plugin.cu prelu_op_plugin.cu
-           DEPS enforce tensorrt_engine)
->>>>>>> 7e8c4597
+           avg_pool_op_plugin.cu
+           DEPS enforce tensorrt_engine)