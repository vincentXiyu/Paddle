if(WITH_PYTHON)
<<<<<<< HEAD
  cc_library(paddle_pybind SHARED
    SRCS pybind.cc exception.cc protobuf.cc const_value.cc recordio.cc
    DEPS pybind python backward proto_desc paddle_memory executor prune init profiler feed_fetch_method
         parallel_executor
    ${GLOB_OP_LIB})
  if(NOT APPLE AND NOT ANDROID)
    target_link_libraries(paddle_pybind rt)
  endif(NOT APPLE AND NOT ANDROID)
=======
  if(WITH_AMD_GPU)
    hip_library(paddle_pybind SHARED
      SRCS pybind.cc exception.cc protobuf.cc const_value.cc recordio.cc
      DEPS pybind python backward proto_desc paddle_memory executor prune init profiler feed_fetch_method
      ${GLOB_OP_LIB})
  else()
    cc_library(paddle_pybind SHARED
      SRCS pybind.cc exception.cc protobuf.cc const_value.cc recordio.cc
      DEPS pybind python backward proto_desc paddle_memory executor prune init profiler feed_fetch_method
      ${GLOB_OP_LIB})
    if(NOT APPLE AND NOT ANDROID)
      target_link_libraries(paddle_pybind rt)
    endif(NOT APPLE AND NOT ANDROID)
  endif(WITH_AMD_GPU)
>>>>>>> 4f522fa8
endif(WITH_PYTHON)<|MERGE_RESOLUTION|>--- conflicted
+++ resolved
@@ -1,27 +1,18 @@
 if(WITH_PYTHON)
-<<<<<<< HEAD
-  cc_library(paddle_pybind SHARED
-    SRCS pybind.cc exception.cc protobuf.cc const_value.cc recordio.cc
-    DEPS pybind python backward proto_desc paddle_memory executor prune init profiler feed_fetch_method
-         parallel_executor
-    ${GLOB_OP_LIB})
-  if(NOT APPLE AND NOT ANDROID)
-    target_link_libraries(paddle_pybind rt)
-  endif(NOT APPLE AND NOT ANDROID)
-=======
   if(WITH_AMD_GPU)
     hip_library(paddle_pybind SHARED
       SRCS pybind.cc exception.cc protobuf.cc const_value.cc recordio.cc
       DEPS pybind python backward proto_desc paddle_memory executor prune init profiler feed_fetch_method
+           parallel_executor
       ${GLOB_OP_LIB})
   else()
     cc_library(paddle_pybind SHARED
       SRCS pybind.cc exception.cc protobuf.cc const_value.cc recordio.cc
       DEPS pybind python backward proto_desc paddle_memory executor prune init profiler feed_fetch_method
+           parallel_executor
       ${GLOB_OP_LIB})
     if(NOT APPLE AND NOT ANDROID)
       target_link_libraries(paddle_pybind rt)
     endif(NOT APPLE AND NOT ANDROID)
   endif(WITH_AMD_GPU)
->>>>>>> 4f522fa8
 endif(WITH_PYTHON)