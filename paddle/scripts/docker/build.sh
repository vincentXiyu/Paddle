--- conflicted
+++ resolved
@@ -122,17 +122,10 @@
 # Use different deb file when building different type of images
 ADD build/*.deb /
 # run paddle version to install python packages first
-<<<<<<< HEAD
 RUN apt-get update &&\
     dpkg -i /*.deb ; apt-get install -f -y && \
     apt-get clean -y && \
     rm -f /*.deb && \
-    pip install /usr/opt/paddle/share/wheels/*.whl && \
-=======
-RUN dpkg -i /usr/local/opt/paddle/deb/*.deb && \
-    rm -f /usr/local/opt/paddle/deb/*.deb && \
-    find /usr/ -name '*paddle-*.whl' | xargs pip install && \
->>>>>>> dba06727
     paddle version
 ${CPU_DOCKER_PYTHON_HOME_ENV}
 ${DOCKERFILE_CUDNN_DSO}
