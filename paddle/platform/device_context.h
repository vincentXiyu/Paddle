/* Copyright (c) 2016 PaddlePaddle Authors. All Rights Reserve.
Licensed under the Apache License, Version 2.0 (the "License");
you may not use this file except in compliance with the License.
You may obtain a copy of the License at
    http://www.apache.org/licenses/LICENSE-2.0
Unless required by applicable law or agreed to in writing, software
distributed under the License is distributed on an "AS IS" BASIS,
WITHOUT WARRANTIES OR CONDITIONS OF ANY KIND, either express or implied.
See the License for the specific language governing permissions and
limitations under the License. */

#pragma once

#include "paddle/platform/enforce.h"
#include "paddle/platform/place.h"

#ifdef PADDLE_WITH_CUDA
#include "paddle/platform/dynload/cublas.h"
#include "paddle/platform/dynload/cudnn.h"
#include "paddle/platform/gpu_info.h"
#define EIGEN_USE_GPU
#endif
#include <memory>
#include "paddle/platform/place.h"
#include "unsupported/Eigen/CXX11/Tensor"

namespace paddle {
namespace platform {

class DeviceContext {
 public:
  virtual ~DeviceContext() {}
  virtual Place GetPlace() const = 0;

  virtual void Wait() const {}
};

class CPUDeviceContext : public DeviceContext {
 public:
  CPUDeviceContext();
  explicit CPUDeviceContext(CPUPlace place);

  Eigen::DefaultDevice* eigen_device() const;

  Place GetPlace() const override;

 private:
  std::unique_ptr<Eigen::DefaultDevice> eigen_device_;
};

#ifdef PADDLE_WITH_CUDA

class EigenCudaStreamDevice;

class CUDADeviceContext : public DeviceContext {
 public:
  explicit CUDADeviceContext(GPUPlace place);
  virtual ~CUDADeviceContext();

  /*! \brief  Wait for all operations completion in the stream. */
  void Wait() const override;

  /*! \brief  Return place in the device context. */
  Place GetPlace() const override;

  /*! \brief  Return eigen device in the device context. */
  Eigen::GpuDevice* eigen_device() const;

  /*! \brief  Return cublas handle in the device context. */
  cublasHandle_t cublas_handle() const;

  /*! \brief  Return cudnn  handle in the device context. */
  cudnnHandle_t cudnn_handle() const;

  /*! \brief  Return cuda stream in the device context. */
  cudaStream_t stream() const;

 private:
  GPUPlace place_;

  std::unique_ptr<Eigen::GpuDevice> eigen_device_;
  std::unique_ptr<EigenCudaStreamDevice> eigen_stream_;

  cudaStream_t stream_;
  cudnnHandle_t cudnn_handle_;
  cublasHandle_t cublas_handle_;
};

<<<<<<< HEAD
class DeviceGuard {
 public:
  explicit DeviceGuard(int device) {
    original_device_ = platform::GetCurrentDeviceId();
    platform::SetDeviceId(device);
  }
  ~DeviceGuard() { platform::SetDeviceId(original_device_); }

 private:
  int original_device_;
=======
class CUDNNDeviceContext : public CUDADeviceContext {
 public:
  explicit CUDNNDeviceContext(CUDNNPlace place);
  virtual ~CUDNNDeviceContext();

  /*! \brief  Return place in the device context. */
  Place GetPlace() const final;

  /*! \brief  Return cudnn  handle in the device context. */
  cudnnHandle_t cudnn_handle() const;

 private:
  cudnnHandle_t cudnn_handle_;
  CUDNNPlace place_;
>>>>>>> 7456d737
};

#endif

}  // namespace platform
}  // namespace paddle<|MERGE_RESOLUTION|>--- conflicted
+++ resolved
@@ -86,18 +86,6 @@
   cublasHandle_t cublas_handle_;
 };
 
-<<<<<<< HEAD
-class DeviceGuard {
- public:
-  explicit DeviceGuard(int device) {
-    original_device_ = platform::GetCurrentDeviceId();
-    platform::SetDeviceId(device);
-  }
-  ~DeviceGuard() { platform::SetDeviceId(original_device_); }
-
- private:
-  int original_device_;
-=======
 class CUDNNDeviceContext : public CUDADeviceContext {
  public:
   explicit CUDNNDeviceContext(CUDNNPlace place);
@@ -112,7 +100,18 @@
  private:
   cudnnHandle_t cudnn_handle_;
   CUDNNPlace place_;
->>>>>>> 7456d737
+};
+
+class DeviceGuard {
+ public:
+  explicit DeviceGuard(int device) {
+    original_device_ = platform::GetCurrentDeviceId();
+    platform::SetDeviceId(device);
+  }
+  ~DeviceGuard() { platform::SetDeviceId(original_device_); }
+
+ private:
+  int original_device_;
 };
 
 #endif
