--- conflicted
+++ resolved
@@ -19,18 +19,15 @@
 #include "paddle/framework/lod_tensor.h"
 #include "paddle/framework/op_registry.h"
 
-<<<<<<< HEAD
 #include <future>
 #include "paddle/operators/detail/grpc_client.h"
 
-=======
->>>>>>> a585b585
 namespace paddle {
 namespace operators {
 
-class SendOp : public framework::OperatorBase {
+class RecvOp : public framework::OperatorBase {
  public:
-  SendOp(const std::string& type, const framework::VariableNameMap& inputs,
+  RecvOp(const std::string& type, const framework::VariableNameMap& inputs,
          const framework::VariableNameMap& outputs,
          const framework::AttributeMap& attrs)
       : OperatorBase(type, inputs, outputs, attrs) {}
@@ -47,112 +44,29 @@
       VLOG(3) << "getting " << outs[i];
       client_.AsyncGetVariable(epmap[i], ctx, scope, outs[i]);
     }
-
-<<<<<<< HEAD
     PADDLE_ENFORCE(client_.Wait());
-=======
-  void Run(const framework::Scope &scope,
-           const platform::Place &dev_place) const override {
-    platform::DeviceContextPool &pool = platform::DeviceContextPool::Instance();
-    auto &dev_ctx = *pool.Get(dev_place);
-    framework::Scope &recv_scope = scope.NewScope();
-
-    // FIXME(Yancey1989): initialize rpc server with laze mode.
-    rpc_service_->SetScope(&recv_scope);
-    rpc_service_->SetDevCtx(&dev_ctx);
-    auto param_list = Attr<std::vector<std::string>>("ParamList");
-    auto grad_list = Attr<std::vector<std::string>>("GradList");
-    auto fan_in = Attr<int>("Fanin");
-
-    auto *block = Attr<framework::BlockDesc *>(kOptimizeBlock);
-    auto *program = block->Program();
-    framework::Executor executor(dev_place);
-
-    // TODO(typhoonzero): change this to a while_op for every cluster-batch.
-    bool exit_flag = false;
-    while (!exit_flag) {
-      // Get from multiple trainers, we don't care about the order in which
-      // the gradients arrives, just add suffix 0~n and merge the gradient.
-      rpc_service_->SetCond(0);
-      size_t recv_var_cnt = 0;
-      int batch_barrier = 0;
-      while (batch_barrier != fan_in) {
-        const detail::MessageWithName &v = rpc_service_->Get();
-        auto grad_var_name = v.first;
-        if (grad_var_name == LISTEN_TERMINATE_MESSAGE) {
-          LOG(INFO) << "received terminate message and exit";
-          exit_flag = true;
-          break;
-        } else if (grad_var_name == BATCH_BARRIER_MESSAGE) {
-          VLOG(3) << "recv batch barrier message";
-          batch_barrier++;
-          continue;
-        } else {
-          // receive a variable
-          recv_var_cnt++;
-          auto it =
-              std::find(grad_list.begin(), grad_list.end(), grad_var_name);
-          std::string param_var_name;
-          if (it != grad_list.end()) {
-            param_var_name = param_list[it - grad_list.begin()];
-          } else {
-            LOG(ERROR) << "grad has no paired param:" << grad_var_name;
-          }
-          VLOG(3) << "received grad: " << grad_var_name
-                  << " updating param: " << param_var_name;
-
-          if (fan_in > 1) {
-            grad_var_name = this->GetGradVarNameForTrainer(grad_var_name);
-          }
-          auto *var = recv_scope.FindVar(grad_var_name);
-          if (var == nullptr) {
-            LOG(ERROR) << "Can not find server side var: " << grad_var_name;
-            PADDLE_THROW("Can not find server side var");
-          }
-          detail::DeserializeFromMessage(v.second, dev_ctx, var);
-        }
-      }
-      VLOG(3) << "recv " << recv_var_cnt << " parmeters for one barrier.";
-      // TODO(Yancey1989): merge SelectedRows variables here
-      if (exit_flag) {
-        break;
-      }
-
-      try {
-        executor.Run(*program, &recv_scope, block->ID(), /*global_block*/
-                     false /*create_local_scope*/, false /*create_vars*/);
-      } catch (std::exception &e) {
-        LOG(ERROR) << "run sub program error " << e.what();
-      }
-      rpc_service_->SetCond(1);
-      rpc_service_->WaitClientGet(recv_var_cnt);
-      grads_counter_.clear();
-    }  // while(true)
->>>>>>> a585b585
   }
 
  private:
   mutable detail::RPCClient client_;
 };
 
-class SendOpMaker : public framework::OpProtoAndCheckerMaker {
+class RecvOpMaker : public framework::OpProtoAndCheckerMaker {
  public:
-  SendOpMaker(OpProto* proto, OpAttrChecker* op_checker)
+  RecvOpMaker(OpProto* proto, OpAttrChecker* op_checker)
       : OpProtoAndCheckerMaker(proto, op_checker) {
-<<<<<<< HEAD
     AddInput("X", "(Tensor) Input tensor to be sent").AsDuplicable();
     AddOutput("Out", "(Tensor) Output tensor to be received from server")
         .AsDuplicable();
-=======
->>>>>>> a585b585
     AddComment(R"DOC(
-Send operator
+Recv operator
 
-This operator will send tensor to recv_op at the parameter server.
+This operator can get variables from server side.
 )DOC");
     AddAttr<std::vector<std::string>>("endpoints",
                                       "(string vector, default 127.0.0.1:6164)"
-                                      "Server endpoints to send variables to.")
+                                      "Server endpoints to recv variables"
+                                      "from.")
         .SetDefault({});
     AddAttr<std::vector<std::string>>("epmap",
                                       "(string vector, default 127.0.0.1:6164)"
@@ -167,4 +81,4 @@
 
 namespace ops = paddle::operators;
 
-REGISTER_OPERATOR(send, ops::SendOp, ops::SendOpMaker);+REGISTER_OPERATOR(recv, ops::RecvOp, ops::RecvOpMaker);