--- conflicted
+++ resolved
@@ -13,14 +13,11 @@
    limitations under the License. */
 
 #pragma once
-<<<<<<< HEAD
 
 #include "paddle/operators/math/math_function.h"
-#include "paddle/operators/type_alias.h"
-=======
+
 #include "paddle/framework/eigen.h"
 #include "paddle/framework/op_registry.h"
->>>>>>> 0d0bc357
 
 namespace paddle {
 namespace operators {
@@ -33,12 +30,6 @@
 template <typename Place, typename T>
 class MulKernel : public framework::OpKernel {
  public:
-<<<<<<< HEAD
-  void Compute(const ExecutionContext& context) const override {
-    auto* input0 = context.Input<Tensor>("X");
-    auto* input1 = context.Input<Tensor>("Y");
-    auto* output = context.Output<Tensor>(0);
-=======
   void Compute(const framework::ExecutionContext& context) const override {
     Eigen::array<Eigen::IndexPair<Eigen::DenseIndex>, 1> dim_pair = {
         {Eigen::IndexPair<Eigen::DenseIndex>(1, 0)}};
@@ -46,7 +37,6 @@
     auto input0 = context.Input<Tensor>("X");
     auto input1 = context.Input<Tensor>("Y");
     auto output = context.Output<Tensor>(0);
->>>>>>> 0d0bc357
 
     output->mutable_data<T>(context.GetPlace());
 
